--- conflicted
+++ resolved
@@ -151,11 +151,7 @@
     new_queries
 }
 
-<<<<<<< HEAD
 fn elim(queries: Vec<ASTNode>, _example: &Example, conn: &Connection, is_final: bool) -> Vec<ASTNode> {
-=======
-fn elim(queries: Vec<AST<()>>, _example: &Example, conn: &Connection) -> Vec<AST<()>> {
->>>>>>> 7f36c0bd
     // Map output to representative query
     let mut output_map = HashMap::new();
 
